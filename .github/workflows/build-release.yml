name: Build Releases
on:
  push:
    tags:
      - v*

env:
  IMAGE_NAME: shadow-tls
  CARGO_TERM_COLOR: always
  CARGO_REGISTRIES_CRATES_IO_PROTOCOL: sparse

jobs:
  build-cross:
    runs-on: ubuntu-latest
    permissions:
      contents: write
    env:
      RUST_BACKTRACE: full
    strategy:
      matrix:
        target:
          - x86_64-unknown-linux-musl
          - aarch64-unknown-linux-musl
          - armv7-unknown-linux-musleabihf
          - arm-unknown-linux-musleabi
    steps:
      - uses: actions/checkout@v2
      - name: Install Rust
        uses: actions-rs/toolchain@v1
        with:
          profile: minimal
          target: ${{ matrix.target }}
          toolchain: nightly
          default: true
          override: true
      - name: Install cross
        run: cargo install cross
      - name: Build ${{ matrix.target }}
        timeout-minutes: 120
        run: |
          cross build --release --target ${{ matrix.target }} &&
          cp target/${{ matrix.target }}/release/shadow-tls target/${{ matrix.target }}/release/shadow-tls-${{ matrix.target }}
      - name: Upload Github Assets
        uses: softprops/action-gh-release@v1
        env:
          GITHUB_TOKEN: ${{ secrets.GITHUB_TOKEN }}
        with:
          files: target/${{ matrix.target }}/release/shadow-tls-${{ matrix.target }}
          prerelease: ${{ contains(github.ref, '-') }}
      - name: Set up QEMU
        uses: docker/setup-qemu-action@v2
      - name: Setup Docker Buildx
        uses: docker/setup-buildx-action@v1
      - name: Login to Dockerhub
        uses: docker/login-action@v1
        with:
          username: ${{ secrets.DOCKERHUB_USERNAME }}
          password: ${{ secrets.DOCKERHUB_TOKEN }}
      - name: Login to GitHub Container Registry
        uses: docker/login-action@v1
        with:
          registry: ghcr.io
          username: ${{ github.repository_owner }}
          password: ${{ secrets.GITHUB_TOKEN }}
      - name: Login to Gitlab Container Registry
        uses: docker/login-action@v1
        with:
          registry: registry.gitlab.com
          username: ${{ secrets.GITLAB_USERNAME }}
          password: ${{ secrets.GITLAB_TOKEN }}
      - name: Generate App Version
        run: echo VERSIONED_TAG=`git describe --tags --always` >> $GITHUB_ENV
      - name: Build and release Docker images
        uses: docker/build-push-action@v3
        with:
          file: Dockerfile.action
          build-args: "DOWNLOAD_BASE=https://github.com/${{ github.repository }}/releases/download/${{ env.VERSIONED_TAG }}"
          platforms: linux/amd64,linux/arm64,linux/arm/v7
          tags: |
            ${{ secrets.DOCKERHUB_USERNAME }}/${{ env.IMAGE_NAME }}:latest
            ${{ secrets.DOCKERHUB_USERNAME }}/${{ env.IMAGE_NAME }}:${{ env.VERSIONED_TAG }}
            ghcr.io/${{ github.repository_owner }}/${{ env.IMAGE_NAME }}:latest
            ghcr.io/${{ github.repository_owner }}/${{ env.IMAGE_NAME }}:${{ env.VERSIONED_TAG }}
            registry.gitlab.com/${{ secrets.GITLAB_USERNAME }}/${{ env.IMAGE_NAME }}:latest
            registry.gitlab.com/${{ secrets.GITLAB_USERNAME }}/${{ env.IMAGE_NAME }}:${{ env.VERSIONED_TAG }}
          push: true

  build-unix:
<<<<<<< HEAD
    runs-on: ${{ matrix.os }}
    permissions:
      contents: write
=======
    runs-on: macos-latest
>>>>>>> f3593057
    env:
      RUST_BACKTRACE: full
    strategy:
      matrix:
        target:
          - x86_64-apple-darwin
          - aarch64-apple-darwin
    steps:
      - uses: actions/checkout@v2
      - name: Install Rust
        uses: actions-rs/toolchain@v1
        with:
          profile: minimal
          target: ${{ matrix.target }}
          toolchain: nightly
          default: true
          override: true
      - name: Build release
        shell: bash
        run: |
          cargo build --release --target ${{ matrix.target }} &&
          mv target/${{ matrix.target }}/release/shadow-tls target/${{ matrix.target }}/release/shadow-tls-${{ matrix.target }}
      - name: Upload Github Assets
        uses: softprops/action-gh-release@v1
        env:
          GITHUB_TOKEN: ${{ secrets.GITHUB_TOKEN }}
        with:
          files: target/${{ matrix.target }}/release/shadow-tls-${{ matrix.target }}
          prerelease: ${{ contains(github.ref, '-') }}<|MERGE_RESOLUTION|>--- conflicted
+++ resolved
@@ -86,13 +86,9 @@
           push: true
 
   build-unix:
-<<<<<<< HEAD
-    runs-on: ${{ matrix.os }}
+    runs-on: macos-latest
     permissions:
       contents: write
-=======
-    runs-on: macos-latest
->>>>>>> f3593057
     env:
       RUST_BACKTRACE: full
     strategy:
